--- conflicted
+++ resolved
@@ -12,28 +12,25 @@
 import java.net.URI
 import java.net.URISyntaxException
 import java.net.InetAddress
+import java.net.UnknownHostException
 
 object RemoteAddress {
-<<<<<<< HEAD
-  def apply(system: String, host: String, port: Int) = {
-    val ip = InetAddress.getByName(host)
+  def apply(system: String, host: String, port: Int): RemoteAddress = {
+    // TODO check whether we should not rather bail out early
+    val ip = try InetAddress.getByName(host) catch { case _: UnknownHostException ⇒ null }
     new RemoteAddress(system, host, ip, port)
-=======
-  def apply(host: String, port: Int): RemoteAddress = apply(new InetSocketAddress(host, port))
-
-  def apply(inetAddress: InetSocketAddress): RemoteAddress = inetAddress match {
-    case null ⇒ null
-    case inet ⇒
-      val host = inet.getAddress match {
-        case null  ⇒ inet.getHostName //Fall back to given name
-        case other ⇒ other.getHostAddress
-      }
-      val portNo = inet.getPort
-      RemoteAddress(portNo, host)
->>>>>>> 8f5ddff1
   }
 
-<<<<<<< HEAD
+  val RE = """(?:(\w+)@)?(\w+):(\d+)""".r
+  object Int {
+    def unapply(s: String) = Some(Integer.parseInt(s))
+  }
+  def apply(stringRep: String, defaultSystem: String): RemoteAddress = stringRep match {
+    case RE(sys, host, Int(port)) ⇒ apply(if (sys != null) sys else defaultSystem, host, port)
+    case _                        ⇒ throw new IllegalArgumentException(stringRep + " is not a valid remote address [system@host:port]")
+  }
+}
+
 case class RemoteAddress(system: String, host: String, ip: InetAddress, port: Int) extends Address {
   def protocol = "akka"
   @transient
@@ -54,24 +51,7 @@
       case _: URISyntaxException ⇒ None
     }
   }
-=======
-  def apply(address: String): RemoteAddress = {
-    val index = address.indexOf(":")
-    if (index < 1) throw new IllegalArgumentException(
-      "Remote address must be a string on the format [\"hostname:port\"], was [" + address + "]")
-    val hostname = address.substring(0, index)
-    val port = address.substring(index + 1, address.length).toInt
-    apply(new InetSocketAddress(hostname, port)) // want the fallback in this method
-  }
 }
-
-case class RemoteAddress private[remote] (port: Int, hostname: String) {
-  @transient
-  override lazy val toString = "" + hostname + ":" + port
->>>>>>> 8f5ddff1
-}
-
-object LocalOnly extends RemoteAddress(0, "local")
 
 class RemoteException(message: String) extends AkkaException(message)
 
