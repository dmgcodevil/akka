--- conflicted
+++ resolved
@@ -225,97 +225,17 @@
 
   /**
    * Akka Java API. <p/>
-<<<<<<< HEAD
-   * @see sendRequestReply(message: AnyRef, timeout: Long, sender: ActorRef)
-   * Uses the default timeout of the Actor (setTimeout()) and omits the sender reference
-   */
-  def sendRequestReply(message: AnyRef): AnyRef = {
-    !!(message, timeout).getOrElse(throw new ActorTimeoutException(
-      "Message [" + message +
-        "]\n\tfrom [nowhere]\n\twith timeout [" + timeout +
-        "]\n\ttimed out."))
-      .asInstanceOf[AnyRef]
-=======
-   * Sends a one-way asynchronous message. E.g. fire-and-forget semantics.
-   * <p/>
-   * <pre>
-   * actor.sendOneWay(message);
-   * </pre>
-   * <p/>
-   */
-  def sendOneWay(message: AnyRef): Unit = {
-    sendOneWay(message, null)
->>>>>>> 3d54c099
-  }
-
-  /**
-   * Akka Java API. <p/>
-<<<<<<< HEAD
-   * @see sendRequestReply(message: AnyRef, timeout: Long, sender: ActorRef)
-   * Uses the default timeout of the Actor (setTimeout())
-   */
-  def sendRequestReply(message: AnyRef, sender: ActorRef): AnyRef = sendRequestReply(message, timeout, sender)
-
-  /**
-   * Akka Java API. <p/>
-   * Sends a message asynchronously and waits on a future for a reply message under the hood.
-   * <p/>
-   * It waits on the reply either until it receives it or until the timeout expires
-   * (which will throw an ActorTimeoutException). E.g. send-and-receive-eventually semantics.
-   * <p/>
-   * <b>NOTE:</b>
-   * Use this method with care. In most cases it is better to use 'sendOneWay' together with 'getContext().getSender()' to
-   * implement request/response message exchanges.
-   * <p/>
-   * If you are sending messages using <code>sendRequestReply</code> then you <b>have to</b> use <code>getContext().reply(..)</code>
-   * to send a reply message to the original sender. If not then the sender will block until the timeout expires.
-   */
-  def sendRequestReply(message: AnyRef, timeout: Long, sender: ActorRef): AnyRef = {
-    ?(message)(sender, Actor.Timeout(timeout)).as[AnyRef].getOrElse(throw new ActorTimeoutException(
-      "Message [" + message +
-        "]\n\tfrom [" + (if (sender ne null) sender.address else "nowhere") +
-        "]\n\twith timeout [" + timeout +
-        "]\n\ttimed out."))
-      .asInstanceOf[AnyRef]
-=======
-   * Sends a one-way asynchronous message. E.g. fire-and-forget semantics.
-   * <p/>
-   * Allows you to pass along the sender of the message.
-   * <p/>
-   * <pre>
-   * actor.sendOneWay(message, context);
-   * </pre>
-   * <p/>
-   */
-  def sendOneWay(message: AnyRef, sender: ActorRef) {
-    this.!(message)(Option(sender))
->>>>>>> 3d54c099
-  }
-
-  /**
-   * Akka Java API. <p/>
-<<<<<<< HEAD
-   * @see sendRequestReplyFuture(message: AnyRef, sender: ActorRef): Future[_]
-   * Uses the Actors default timeout (setTimeout()) and omits the sender
-   */
-  def sendRequestReplyFuture(message: AnyRef): Future[Any] = ?(message)
-=======
    * @see ask(message: AnyRef, sender: ActorRef): Future[_]
    * Uses the Actors default timeout (setTimeout()) and omits the sender
    */
-  def ask[T <: AnyRef](message: AnyRef): Future[T] = ask(message, timeout, null).asInstanceOf[Future[T]]
->>>>>>> 3d54c099
+  def ask(message: AnyRef): Future[AnyRef] = ask(message, timeout, null)
 
   /**
    * Akka Java API. <p/>
    * @see ask(message: AnyRef, sender: ActorRef): Future[_]
    * Uses the Actors default timeout (setTimeout())
    */
-<<<<<<< HEAD
-  def sendRequestReplyFuture(message: AnyRef, sender: ActorRef): Future[Any] = ?(message)(sender)
-=======
-  def ask[T <: AnyRef](message: AnyRef, sender: ActorRef): Future[T] = ask(message, timeout, sender).asInstanceOf[Future[T]]
->>>>>>> 3d54c099
+  def ask(message: AnyRef, sender: ActorRef): Future[AnyRef] = ask(message, timeout, sender)
 
   /**
    *  Akka Java API. <p/>
@@ -328,11 +248,7 @@
    * If you are sending messages using <code>ask</code> then you <b>have to</b> use <code>getContext().reply(..)</code>
    * to send a reply message to the original sender. If not then the sender will block until the timeout expires.
    */
-<<<<<<< HEAD
-  def sendRequestReplyFuture(message: AnyRef, timeout: Long, sender: ActorRef): Future[Any] = ?(message)(sender, Actor.Timeout(timeout))
-=======
-  def ask[T <: AnyRef](message: AnyRef, timeout: Long, sender: ActorRef): Future[T] = ?(message, timeout)(Option(sender)).asInstanceOf[Future[T]]
->>>>>>> 3d54c099
+  def ask(message: AnyRef, timeout: Long, sender: ActorRef): Future[AnyRef] = ?(message)(sender, Actor.Timeout(timeout)).asInstanceOf[Future[AnyRef]]
 
   /**
    * Akka Java API. <p/>
@@ -1241,13 +1157,8 @@
    * If you are sending messages using <code>!!</code> then you <b>have to</b> use <code>self.reply(..)</code>
    * to send a reply message to the original sender. If not then the sender will block until the timeout expires.
    */
-<<<<<<< HEAD
   @deprecated("use `(actor ? msg).as[T]` instead", "1.2")
   def !!(message: Any, timeout: Long = this.timeout)(implicit channel: UntypedChannel = NullChannel): Option[Any] = {
-=======
-  @deprecated("DELETE ME AND UPDATE DOCS!")
-  def !!(message: Any, timeout: Long = this.timeout)(implicit sender: Option[ActorRef] = None): Option[Any] = {
->>>>>>> 3d54c099
     if (isRunning) {
       val future = postMessageToMailboxAndCreateFutureResultWithTimeout(message, timeout, channel)
 
@@ -1257,30 +1168,10 @@
   }
 
   /**
-   * Sends a message asynchronously returns a future holding the eventual reply message.
-   * Synonymous to: ask
-   * Pronounced: "ask"
-   * <p/>
-   * <b>NOTE:</b>
-   * Use this method with care. In most cases it is better to use '!' together with the 'sender' member field to
-   * implement request/response message exchanges.
-   * If you are sending messages using <code>?</code> then you <b>have to</b> use <code>self.reply(..)</code>
-   * to send a reply message to the original sender. If not then the sender will block until the timeout expires.
-   */
-<<<<<<< HEAD
-  @deprecated("return type is an illusion, use the more honest ? method", "1.2")
-  def !!![T](message: Any, timeout: Long = this.timeout)(implicit channel: UntypedChannel = NullChannel): Future[T] =
-    this.?(message)(channel, Actor.Timeout(timeout)).asInstanceOf[Future[T]]
-
-  /**
    * Sends a message asynchronously, returning a future which may eventually hold the reply.
    */
   def ?(message: Any)(implicit channel: UntypedChannel = NullChannel, timeout: Actor.Timeout = Actor.defaultTimeout): Future[Any] = {
     if (isRunning) postMessageToMailboxAndCreateFutureResultWithTimeout(message, timeout.duration.toMillis, channel)
-=======
-  def ?[T](message: Any, timeout: Long = this.timeout)(implicit sender: Option[ActorRef] = None): Future[T] = {
-    if (isRunning) postMessageToMailboxAndCreateFutureResultWithTimeout[T](message, timeout, sender, None)
->>>>>>> 3d54c099
     else throw new ActorInitializationException(
       "Actor has not been started, you need to invoke 'actor.start()' before using it")
   }
@@ -1290,11 +1181,7 @@
    * <p/>
    * Works with '!' and '?'/'ask'.
    */
-<<<<<<< HEAD
   def forward(message: Any)(implicit channel: ForwardableChannel) = {
-=======
-  def forward(message: Any)(implicit sender: Some[ActorRef]) {
->>>>>>> 3d54c099
     if (isRunning) {
       postMessageToMailbox(message, channel.channel)
     } else throw new ActorInitializationException("Actor has not been started, you need to invoke 'actor.start()' before using it")
