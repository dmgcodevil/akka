 /*---------------------------------------------------------------------------\
| Copyright (C) 2009-2010 Scalable Solutions AB <http://scalablesolutions.se> |
\---------------------------------------------------------------------------*/

import sbt._
import sbt.CompileOrder._

import spde._
import de.tuxed.codefellow.plugin.CodeFellowPlugin

import java.util.jar.Attributes
import java.util.jar.Attributes.Name._
import java.io.File

<<<<<<< HEAD
import com.weiglewilczek.bnd4sbt._

class AkkaParent(info: ProjectInfo) extends DefaultProject(info) {

  // ------------------------------------------------------------
  // project versions
  val JERSEY_VERSION = "1.2"
  val ATMO_VERSION = "0.6"
  val CAMEL_VERSION = "2.4.0"
  val SPRING_VERSION = "3.0.3.RELEASE"
  val CASSANDRA_VERSION = "0.6.1"
  val LIFT_VERSION = "2.0-scala280-SNAPSHOT"
  val SCALATEST_VERSION = "1.2-for-scala-2.8.0.final-SNAPSHOT"
  val MULTIVERSE_VERSION = "0.6-SNAPSHOT"

  // ------------------------------------------------------------
  lazy val deployPath = info.projectPath / "deploy"
  lazy val distPath = info.projectPath / "dist"
=======
class AkkaParentProject(info: ProjectInfo) extends DefaultProject(info) {
>>>>>>> 2d3a5e5e

  // -------------------------------------------------------------------------------------------------------------------
  // Compile settings
  // -------------------------------------------------------------------------------------------------------------------
  override def compileOptions = super.compileOptions ++
    Seq("-deprecation",
        "-Xmigration",
        "-Xcheckinit",
        "-Xstrict-warnings",
        "-Xwarninit",
        "-encoding", "utf8")
        .map(x => CompileOption(x))
  override def javaCompileOptions = JavaCompileOption("-Xlint:unchecked") :: super.javaCompileOptions.toList

  // -------------------------------------------------------------------------------------------------------------------
  // Deploy/dist settings
  // -------------------------------------------------------------------------------------------------------------------
  lazy val deployPath = info.projectPath / "deploy"
  lazy val distPath = info.projectPath / "dist"
  def distName = "%s_%s-%s.zip".format(name, buildScalaVersion, version)
  lazy val dist = zipTask(allArtifacts, "dist", distName) dependsOn (`package`) describedAs("Zips up the distribution.")

  // -------------------------------------------------------------------------------------------------------------------
	// All repositories *must* go here! See ModuleConigurations below.
  // -------------------------------------------------------------------------------------------------------------------
	object Repositories {
	  lazy val AkkaRepo             = MavenRepository("Akka Repository", "http://scalablesolutions.se/akka/repository")
	  lazy val CodehausSnapshotRepo = MavenRepository("Codehaus Snapshots", "http://snapshots.repository.codehaus.org")
	  lazy val EmbeddedRepo         = MavenRepository("Embedded Repo", (info.projectPath / "embedded-repo").asURL.toString)
	  lazy val GuiceyFruitRepo      = MavenRepository("GuiceyFruit Repo", "http://guiceyfruit.googlecode.com/svn/repo/releases/")
	  lazy val JBossRepo            = MavenRepository("JBoss Repo", "https://repository.jboss.org/nexus/content/groups/public/")
	  lazy val JavaNetRepo          = MavenRepository("java.net Repo", "http://download.java.net/maven/2")
	  lazy val SonatypeSnapshotRepo = MavenRepository("Sonatype OSS Repo", "http://oss.sonatype.org/content/repositories/releases")
	  lazy val SunJDMKRepo          = MavenRepository("Sun JDMK Repo", "http://wp5.e-taxonomy.eu/cdmlib/mavenrepo")
	}

  // -------------------------------------------------------------------------------------------------------------------
  // ModuleConfigurations
  // Every dependency that cannot be resolved from the built-in repositories (Maven Central and Scala Tools Releases)
  // must be resolved from a ModuleConfiguration. This will result in a significant acceleration of the update action.
  // Therefore, if repositories are defined, this must happen as def, not as val.
  // -------------------------------------------------------------------------------------------------------------------
<<<<<<< HEAD
  val embeddedRepo            = "Embedded Repo" at (info.projectPath / "embedded-repo").asURL.toString
  val scalaTestModuleConfig   = ModuleConfiguration("org.scalatest", ScalaToolsSnapshots)
  def guiceyFruitRepo         = "GuiceyFruit Repo" at "http://guiceyfruit.googlecode.com/svn/repo/releases/"
  val guiceyFruitModuleConfig = ModuleConfiguration("org.guiceyfruit", guiceyFruitRepo)
  def jbossRepo               = "JBoss Repo" at "https://repository.jboss.org/nexus/content/groups/public/"
  val jbossModuleConfig       = ModuleConfiguration("org.jboss", jbossRepo)
  val nettyModuleConfig       = ModuleConfiguration("org.jboss.netty", jbossRepo)
  val jgroupsModuleConfig     = ModuleConfiguration("jgroups", jbossRepo)
  def sunjdmkRepo             = "Sun JDMK Repo" at "http://wp5.e-taxonomy.eu/cdmlib/mavenrepo"
  val jmsModuleConfig         = ModuleConfiguration("javax.jms", sunjdmkRepo)
  val jdmkModuleConfig        = ModuleConfiguration("com.sun.jdmk", sunjdmkRepo)
  val jmxModuleConfig         = ModuleConfiguration("com.sun.jmx", sunjdmkRepo)
  def javaNetRepo             = "java.net Repo" at "http://download.java.net/maven/2"
  def sonatypeSnapshotRepo    = "Sonatype OSS Repo" at "http://oss.sonatype.org/content/repositories/releases"
  val jerseyModuleConfig      = ModuleConfiguration("com.sun.jersey", javaNetRepo)
  val jerseyContrModuleConfig = ModuleConfiguration("com.sun.jersey.contribs", javaNetRepo)
  val grizzlyModuleConfig     = ModuleConfiguration("com.sun.grizzly", javaNetRepo)
  val atmosphereModuleConfig  = ModuleConfiguration("org.atmosphere", sonatypeSnapshotRepo)
  val liftModuleConfig        = ModuleConfiguration("net.liftweb", ScalaToolsSnapshots)
//  val scalaBundleConfig       = ModuleConfiguration("com.weiglewilczek.scala-lang-osgi", ScalaToolsReleases)
  def codehausSnapshotRepo    = "Codehaus Snapshots" at "http://snapshots.repository.codehaus.org"
  val multiverseModuleConfig  = ModuleConfiguration("org.multiverse", codehausSnapshotRepo)

  // ------------------------------------------------------------
  // project defintions
  lazy val akka_core = project("akka-core", "akka-core", new AkkaCoreProject(_))
  lazy val akka_amqp = project("akka-amqp", "akka-amqp", new AkkaAMQPProject(_), akka_core)
  lazy val akka_http = project("akka-http", "akka-http", new AkkaHttpProject(_), akka_core, akka_camel)
  lazy val akka_camel = project("akka-camel", "akka-camel", new AkkaCamelProject(_), akka_core)
  lazy val akka_persistence = project("akka-persistence", "akka-persistence", new AkkaPersistenceParentProject(_))
  lazy val akka_spring = project("akka-spring", "akka-spring", new AkkaSpringProject(_), akka_core, akka_camel)
  lazy val akka_jta = project("akka-jta", "akka-jta", new AkkaJTAProject(_), akka_core)
  lazy val akka_kernel = project("akka-kernel", "akka-kernel", new AkkaKernelProject(_),
    akka_core, akka_http, akka_spring, akka_camel, akka_persistence, akka_amqp)
  lazy val akka_osgi = project("akka-osgi", "akka-osgi", new AkkaOSGiParentProject(_))
=======
	import Repositories._
  lazy val atmosphereModuleConfig  = ModuleConfiguration("org.atmosphere", SonatypeSnapshotRepo)
  lazy val grizzlyModuleConfig     = ModuleConfiguration("com.sun.grizzly", JavaNetRepo)
  lazy val guiceyFruitModuleConfig = ModuleConfiguration("org.guiceyfruit", GuiceyFruitRepo)
  lazy val jbossModuleConfig       = ModuleConfiguration("org.jboss", JBossRepo)
  lazy val jdmkModuleConfig        = ModuleConfiguration("com.sun.jdmk", SunJDMKRepo)
  lazy val jerseyContrModuleConfig = ModuleConfiguration("com.sun.jersey.contribs", JavaNetRepo)
  lazy val jerseyModuleConfig      = ModuleConfiguration("com.sun.jersey", JavaNetRepo)
  lazy val jgroupsModuleConfig     = ModuleConfiguration("jgroups", JBossRepo)
  lazy val jmsModuleConfig         = ModuleConfiguration("javax.jms", SunJDMKRepo)
  lazy val jmxModuleConfig         = ModuleConfiguration("com.sun.jmx", SunJDMKRepo)
  lazy val liftModuleConfig        = ModuleConfiguration("net.liftweb", ScalaToolsSnapshots)
  lazy val multiverseModuleConfig  = ModuleConfiguration("org.multiverse", CodehausSnapshotRepo)
  lazy val nettyModuleConfig       = ModuleConfiguration("org.jboss.netty", JBossRepo)
  lazy val scalaTestModuleConfig   = ModuleConfiguration("org.scalatest", ScalaToolsSnapshots)
  lazy val embeddedRepo            = EmbeddedRepo // This is the only exception, because the embedded repo is fast!

  // -------------------------------------------------------------------------------------------------------------------
  // Versions
  // -------------------------------------------------------------------------------------------------------------------
  lazy val ATMO_VERSION       = "0.6"
  lazy val CAMEL_VERSION      = "2.4.0"
  lazy val CASSANDRA_VERSION  = "0.6.1"
	lazy val DispatchVersion    = "0.7.4"
	lazy val JacksonVersion     = "1.2.1"
  lazy val JERSEY_VERSION     = "1.2"
  lazy val LIFT_VERSION       = "2.0-scala280-SNAPSHOT"
  lazy val MULTIVERSE_VERSION = "0.6-SNAPSHOT"
  lazy val SCALATEST_VERSION  = "1.2-for-scala-2.8.0.final-SNAPSHOT"
	lazy val Slf4jVersion       = "1.6.0"
  lazy val SPRING_VERSION     = "3.0.3.RELEASE"
	lazy val WerkzVersion       = "2.2.1"

  // -------------------------------------------------------------------------------------------------------------------
  // Dependencies
  // -------------------------------------------------------------------------------------------------------------------
  object Dependencies {

    // Compile

    lazy val annotation = "javax.annotation" % "jsr250-api" % "1.0" % "compile"

    lazy val aopalliance = "aopalliance" % "aopalliance" % "1.0" % "compile"

    lazy val atmo          = "org.atmosphere" % "atmosphere-annotations"     % ATMO_VERSION % "compile"
    lazy val atmo_jbossweb = "org.atmosphere" % "atmosphere-compat-jbossweb" % ATMO_VERSION % "compile"
    lazy val atmo_jersey   = "org.atmosphere" % "atmosphere-jersey"          % ATMO_VERSION % "compile"
    lazy val atmo_runtime  = "org.atmosphere" % "atmosphere-runtime"         % ATMO_VERSION % "compile"
    lazy val atmo_tomcat   = "org.atmosphere" % "atmosphere-compat-tomcat"   % ATMO_VERSION % "compile"
    lazy val atmo_weblogic = "org.atmosphere" % "atmosphere-compat-weblogic" % ATMO_VERSION % "compile"

    lazy val atomikos_transactions     = "com.atomikos" % "transactions"     % "3.2.3" % "compile"
    lazy val atomikos_transactions_api = "com.atomikos" % "transactions-api" % "3.2.3" % "compile"
    lazy val atomikos_transactions_jta = "com.atomikos" % "transactions-jta" % "3.2.3" % "compile"

    lazy val camel_core = "org.apache.camel" % "camel-core" % CAMEL_VERSION % "compile"

    lazy val cassandra = "org.apache.cassandra" % "cassandra" % CASSANDRA_VERSION % "compile"

    lazy val commons_codec = "commons-codec" % "commons-codec" % "1.4" % "compile"

    lazy val commons_io = "commons-io" % "commons-io" % "1.4" % "compile"

    lazy val commons_logging = "commons-logging" % "commons-logging" % "1.1.1" % "compile"

    lazy val commons_pool = "commons-pool" % "commons-pool" % "1.5.4" % "compile"

    lazy val configgy = "net.lag" % "configgy" % "2.8.0-1.5.5" % "compile"

    lazy val dispatch_http = "net.databinder" % "dispatch-http_2.8.0" % DispatchVersion % "compile"
    lazy val dispatch_json = "net.databinder" % "dispatch-json_2.8.0" % DispatchVersion % "compile"

    lazy val grizzly = "com.sun.grizzly" % "grizzly-comet-webserver" % "1.9.18-i" % "compile"

    lazy val guicey = "org.guiceyfruit" % "guice-all" % "2.0" % "compile"

    lazy val h2_lzf = "voldemort.store.compress" % "h2-lzf" % "1.0" % "compile"

    lazy val jackson          = "org.codehaus.jackson" % "jackson-mapper-asl" % JacksonVersion % "compile"
    lazy val jackson_core     = "org.codehaus.jackson" % "jackson-core-asl"   % JacksonVersion % "compile"
    lazy val jackson_core_asl = "org.codehaus.jackson" % "jackson-core-asl"   % JacksonVersion % "compile"

    lazy val jersey         = "com.sun.jersey"          % "jersey-core"   % JERSEY_VERSION % "compile"
    lazy val jersey_json    = "com.sun.jersey"          % "jersey-json"   % JERSEY_VERSION % "compile"
    lazy val jersey_server  = "com.sun.jersey"          % "jersey-server" % JERSEY_VERSION % "compile"
    lazy val jersey_contrib = "com.sun.jersey.contribs" % "jersey-scala"  % JERSEY_VERSION % "compile"

    lazy val jgroups = "jgroups" % "jgroups" % "2.9.0.GA" % "compile"

    lazy val jsr166x = "jsr166x" % "jsr166x" % "1.0" % "compile"

    lazy val jsr250 = "javax.annotation" % "jsr250-api" % "1.0" % "compile"

    lazy val jsr311 = "javax.ws.rs" % "jsr311-api" % "1.1" % "compile"

    lazy val jta_1_1 = "org.apache.geronimo.specs" % "geronimo-jta_1.1_spec" % "1.1.1" % "compile" intransitive()

    lazy val lift      = "net.liftweb" % "lift-webkit" % LIFT_VERSION % "compile"
    lazy val lift_util = "net.liftweb" % "lift-util"   % LIFT_VERSION % "compile"

    lazy val log4j = "log4j" % "log4j" % "1.2.15" % "compile"
>>>>>>> 2d3a5e5e

    lazy val mongo = "org.mongodb" % "mongo-java-driver" % "1.4" % "compile"

    lazy val multiverse = "org.multiverse" % "multiverse-alpha" % MULTIVERSE_VERSION % "compile" intransitive()

    lazy val netty = "org.jboss.netty" % "netty" % "3.2.1.Final" % "compile"

    lazy val protobuf = "com.google.protobuf" % "protobuf-java" % "2.3.0" % "compile"

    lazy val rabbit = "com.rabbitmq" % "amqp-client" % "1.8.1" % "compile"

    lazy val redis = "com.redis" % "redisclient" % "2.8.0-1.4" % "compile"

    lazy val sbinary = "sbinary" % "sbinary" % "2.8.0-0.3.1" % "compile"

    lazy val servlet = "javax.servlet" % "servlet-api" % "2.5" % "compile"

    lazy val sjson = "sjson.json" % "sjson" % "0.7-SNAPSHOT-2.8.0" % "compile"

    lazy val slf4j       = "org.slf4j" % "slf4j-api"     % Slf4jVersion % "compile"
    lazy val slf4j_log4j = "org.slf4j" % "slf4j-log4j12" % Slf4jVersion % "compile"

    lazy val spring_beans   = "org.springframework" % "spring-beans"   % SPRING_VERSION % "compile"
    lazy val spring_context = "org.springframework" % "spring-context" % SPRING_VERSION % "compile"

    lazy val stax_api = "javax.xml.stream" % "stax-api" % "1.0-2" % "compile"

    lazy val thrift = "com.facebook" % "thrift" % "r917130" % "compile"

    lazy val werkz      = "org.codehaus.aspectwerkz" % "aspectwerkz-nodeps-jdk5" % WerkzVersion % "compile"
    lazy val werkz_core = "org.codehaus.aspectwerkz" % "aspectwerkz-jdk5"        % WerkzVersion % "compile"

    // Test

    lazy val camel_spring   = "org.apache.camel"       % "camel-spring"        % CAMEL_VERSION     % "test"
    lazy val cassandra_clhm = "org.apache.cassandra"   % "clhm-production"     % CASSANDRA_VERSION % "test"
    lazy val commons_coll   = "commons-collections"    % "commons-collections" % "3.2.1"           % "test"
    lazy val google_coll    = "com.google.collections" % "google-collections"  % "1.0"             % "test"
    lazy val high_scale     = "org.apache.cassandra"   % "high-scale-lib"      % CASSANDRA_VERSION % "test"
    lazy val jettyServer    = "org.mortbay.jetty"      % "jetty"               % "6.1.22"          % "test"
    lazy val junit          = "junit"                  % "junit"               % "4.5"             % "test"
    lazy val mockito        = "org.mockito"            % "mockito-all"         % "1.8.1"           % "test"
    lazy val scalatest      = "org.scalatest"          % "scalatest"           % SCALATEST_VERSION % "test"
  }

  // -------------------------------------------------------------------------------------------------------------------
  // Subprojects
  // -------------------------------------------------------------------------------------------------------------------
  lazy val akka_core        = project("akka-core", "akka-core", new AkkaCoreProject(_))
  lazy val akka_amqp        = project("akka-amqp", "akka-amqp", new AkkaAMQPProject(_), akka_core)
  lazy val akka_http        = project("akka-http", "akka-http", new AkkaHttpProject(_), akka_core, akka_camel)
  lazy val akka_camel       = project("akka-camel", "akka-camel", new AkkaCamelProject(_), akka_core)
  lazy val akka_persistence = project("akka-persistence", "akka-persistence", new AkkaPersistenceParentProject(_))
  lazy val akka_spring      = project("akka-spring", "akka-spring", new AkkaSpringProject(_), akka_core, akka_camel)
  lazy val akka_jta         = project("akka-jta", "akka-jta", new AkkaJTAProject(_), akka_core)
  lazy val akka_kernel      = project("akka-kernel", "akka-kernel", new AkkaKernelProject(_),
                                      akka_core, akka_http, akka_spring, akka_camel, akka_persistence, akka_amqp)
  lazy val akka_samples     = project("akka-samples", "akka-samples", new AkkaSamplesParentProject(_))

  // ------------------------------------------------------------
  // Run Akka microkernel using 'sbt run' + use for packaging executable JAR
  override def mainClass = Some("se.scalablesolutions.akka.kernel.Main")

  override def packageOptions =
    manifestClassPath.map(cp => ManifestAttributes(
      (Attributes.Name.CLASS_PATH, cp),
      (IMPLEMENTATION_TITLE, "Akka"),
      (IMPLEMENTATION_URL, "http://akkasource.org"),
      (IMPLEMENTATION_VENDOR, "The Akka Project")
    )).toList :::
    getMainClass(false).map(MainClass(_)).toList

  // create a manifest with all akka jars and dependency jars on classpath
  override def manifestClassPath = Some(allArtifacts.getFiles
    .filter(_.getName.endsWith(".jar"))
    .filter(!_.getName.contains("servlet_2.4"))
    .filter(!_.getName.contains("scala-library"))
    .map("lib_managed/scala_%s/compile/".format(buildScalaVersion) + _.getName)
    .mkString(" ") +
    " scala-library.jar" +
    " dist/akka-core_%s-%s.jar".format(buildScalaVersion, version) +
    " dist/akka-http_%s-%s.jar".format(buildScalaVersion, version) +
    " dist/akka-camel_%s-%s.jar".format(buildScalaVersion, version) +
    " dist/akka-amqp_%s-%s.jar".format(buildScalaVersion, version) +
    " dist/akka-persistence-common_%s-%s.jar".format(buildScalaVersion, version) +
    " dist/akka-persistence-redis_%s-%s.jar".format(buildScalaVersion, version) +
    " dist/akka-persistence-mongo_%s-%s.jar".format(buildScalaVersion, version) +
    " dist/akka-persistence-cassandra_%s-%s.jar".format(buildScalaVersion, version) +
    " dist/akka-kernel_%s-%s.jar".format(buildScalaVersion, version) +
    " dist/akka-spring_%s-%s.jar".format(buildScalaVersion, version) +
    " dist/akka-jta_%s-%s.jar".format(buildScalaVersion, version)
    )

  // Exclude slf4j1.5.11 from the classpath, it's conflicting...
  override def runClasspath = super.runClasspath --- (super.runClasspath ** "slf4j*1.5.11.jar")

  // ------------------------------------------------------------
  // publishing
  override def managedStyle = ManagedStyle.Maven
  //override def defaultPublishRepository = Some(Resolver.file("maven-local", Path.userHome / ".m2" / "repository" asFile))
  val publishTo = Resolver.file("maven-local", Path.userHome / ".m2" / "repository" asFile)

  val sourceArtifact = Artifact(artifactID, "source", "jar", Some("source"), Nil, None)
  val docsArtifact = Artifact(artifactID, "docs", "jar", Some("docs"), Nil, None)

  // Credentials(Path.userHome / ".akka_publish_credentials", log)

  //override def documentOptions = encodingUtf8.map(SimpleDocOption(_))
  override def packageDocsJar = defaultJarPath("-docs.jar")
  override def packageSrcJar= defaultJarPath("-source.jar")
  override def packageToPublishActions = super.packageToPublishActions ++ Seq(packageDocs, packageSrc)

  override def pomExtra =
    <inceptionYear>2009</inceptionYear>
    <url>http://akkasource.org</url>
    <organization>
      <name>Scalable Solutions AB</name>
      <url>http://scalablesolutions.se</url>
    </organization>
    <licenses>
      <license>
        <name>Apache 2</name>
        <url>http://www.apache.org/licenses/LICENSE-2.0.txt</url>
        <distribution>repo</distribution>
      </license>
    </licenses>

    // publish to local mvn
    import Process._
    lazy val publishLocalMvn = runMvnInstall
    def runMvnInstall = task {
        for (absPath <- akkaArtifacts.getPaths) {
          val artifactRE = """(.*)/dist/(.*)-(.*).jar""".r
          val artifactRE(path, artifactId, artifactVersion) = absPath
          val command = "mvn install:install-file" +
                        " -Dfile=" + absPath +
                        " -DgroupId=se.scalablesolutions.akka" +
                        " -DartifactId=" + artifactId +
                        " -Dversion=" + version +
                        " -Dpackaging=jar -DgeneratePom=true"
          command ! log
        }
       None
    } dependsOn(dist) describedAs("Run mvn install for artifacts in dist.")

	// -------------------------------------------------------------------------------------------------------------------
	// akka-core subproject
	// -------------------------------------------------------------------------------------------------------------------
  class AkkaCoreProject(info: ProjectInfo) extends AkkaDefaultProject(info, distPath) with CodeFellowPlugin {
    val aopalliance   = Dependencies.aopalliance
    val commons_codec = Dependencies.commons_codec
    val commons_io    = Dependencies.commons_io
    val configgy      = Dependencies.configgy
    val dispatch_http = Dependencies.dispatch_http
    val dispatch_json = Dependencies.dispatch_json
    val guicey        = Dependencies.guicey
    val h2_lzf        = Dependencies.h2_lzf
    val jackson       = Dependencies.jackson
    val jackson_core  = Dependencies.jackson_core
    val jgroups       = Dependencies.jgroups
    val jsr166x       = Dependencies.jsr166x
    val jta_1_1       = Dependencies.jta_1_1
    val multiverse    = Dependencies.multiverse
    val netty         = Dependencies.netty
    val protobuf      = Dependencies.protobuf
    val sbinary       = Dependencies.sbinary
    val sjson         = Dependencies.sjson
    val werkz         = Dependencies.werkz
    val werkz_core    = Dependencies.werkz_core

    // testing
    val junit     = Dependencies.junit
    val scalatest = Dependencies.scalatest
  }

	// -------------------------------------------------------------------------------------------------------------------
	// akka-amqp subproject
	// -------------------------------------------------------------------------------------------------------------------
  class AkkaAMQPProject(info: ProjectInfo) extends AkkaDefaultProject(info, distPath) with CodeFellowPlugin {
    val commons_io = Dependencies.commons_io
    val rabbit     = Dependencies.rabbit

    // testing
    val junit      = Dependencies.junit
    val multiverse = Dependencies.multiverse
    val scalatest  = Dependencies.scalatest
  }

	// -------------------------------------------------------------------------------------------------------------------
	// akka-http subproject
	// -------------------------------------------------------------------------------------------------------------------
  class AkkaHttpProject(info: ProjectInfo) extends AkkaDefaultProject(info, distPath) with CodeFellowPlugin {
    val annotation       = Dependencies.annotation
    val atmo             = Dependencies.atmo
    val atmo_jbossweb    = Dependencies.atmo_jbossweb
    val atmo_jersey      = Dependencies.atmo_jersey
    val atmo_runtime     = Dependencies.atmo_runtime
    val atmo_tomcat      = Dependencies.atmo_tomcat
    val atmo_weblogic    = Dependencies.atmo_weblogic
    val commons_logging  = Dependencies.commons_logging
    val grizzly          = Dependencies.grizzly
    val jackson_core_asl = Dependencies.jackson_core_asl
    val jersey           = Dependencies.jersey
    val jersey_contrib   = Dependencies.jersey_contrib
    val jersey_json      = Dependencies.jersey_json
    val jersey_server    = Dependencies.jersey_server
    val jsr311           = Dependencies.jsr311
    val servlet          = Dependencies.servlet
    val stax_api         = Dependencies.stax_api

    // testing
    val junit     = Dependencies.junit
    val mockito   = Dependencies.mockito
    val scalatest = Dependencies.scalatest
  }

	// -------------------------------------------------------------------------------------------------------------------
	// akka-camel subproject
	// -------------------------------------------------------------------------------------------------------------------
  class AkkaCamelProject(info: ProjectInfo) extends AkkaDefaultProject(info, distPath) with CodeFellowPlugin {
    val camel_core = Dependencies.camel_core
  }

	// -------------------------------------------------------------------------------------------------------------------
	// akka-persistence subproject
	// -------------------------------------------------------------------------------------------------------------------
  class AkkaPersistenceParentProject(info: ProjectInfo) extends ParentProject(info) {
    lazy val akka_persistence_common = project("akka-persistence-common", "akka-persistence-common",
      new AkkaPersistenceCommonProject(_), akka_core)
    lazy val akka_persistence_redis = project("akka-persistence-redis", "akka-persistence-redis",
      new AkkaRedisProject(_), akka_persistence_common)
    lazy val akka_persistence_mongo = project("akka-persistence-mongo", "akka-persistence-mongo",
      new AkkaMongoProject(_), akka_persistence_common)
    lazy val akka_persistence_cassandra = project("akka-persistence-cassandra", "akka-persistence-cassandra",
      new AkkaCassandraProject(_), akka_persistence_common)
  }

	// -------------------------------------------------------------------------------------------------------------------
	// akka-persistence-common subproject
	// -------------------------------------------------------------------------------------------------------------------
  class AkkaPersistenceCommonProject(info: ProjectInfo) extends AkkaDefaultProject(info, distPath) {
    val commons_pool = Dependencies.commons_pool
    val thrift       = Dependencies.thrift
  }

	// -------------------------------------------------------------------------------------------------------------------
	// akka-persistence-redis subproject
	// -------------------------------------------------------------------------------------------------------------------
  class AkkaRedisProject(info: ProjectInfo) extends AkkaDefaultProject(info, distPath) {
    val commons_codec = Dependencies.commons_codec
    val redis         = Dependencies.redis

    override def testOptions = TestFilter((name: String) => name.endsWith("Test")) :: Nil
  }

	// -------------------------------------------------------------------------------------------------------------------
	// akka-persistence-mongo subproject
	// -------------------------------------------------------------------------------------------------------------------
  class AkkaMongoProject(info: ProjectInfo) extends AkkaDefaultProject(info, distPath) {
    val mongo = Dependencies.mongo

    override def testOptions = TestFilter((name: String) => name.endsWith("Test")) :: Nil
  }

	// -------------------------------------------------------------------------------------------------------------------
	// akka-persistence-cassandra subproject
	// -------------------------------------------------------------------------------------------------------------------
  class AkkaCassandraProject(info: ProjectInfo) extends AkkaDefaultProject(info, distPath) {
    val cassandra   = Dependencies.cassandra
    val log4j       = Dependencies.log4j
    val slf4j       = Dependencies.slf4j
    val slf4j_log4j = Dependencies.slf4j_log4j

    // testing
    val cassandra_clhm = Dependencies.cassandra_clhm
    val commons_coll   = Dependencies.commons_coll
    val google_coll    = Dependencies.google_coll
    val high_scale     = Dependencies.high_scale

    override def testOptions = TestFilter((name: String) => name.endsWith("Test")) :: Nil
  }

	// -------------------------------------------------------------------------------------------------------------------
	// akka-kernel subproject
	// -------------------------------------------------------------------------------------------------------------------
  class AkkaKernelProject(info: ProjectInfo) extends AkkaDefaultProject(info, distPath)

	// -------------------------------------------------------------------------------------------------------------------
	// akka-spring subproject
	// -------------------------------------------------------------------------------------------------------------------
  class AkkaSpringProject(info: ProjectInfo) extends AkkaDefaultProject(info, distPath) with CodeFellowPlugin {
    val spring_beans   = Dependencies.spring_beans
    val spring_context = Dependencies.spring_context

    // testing
    val camel_spring = Dependencies.camel_spring
    val junit        = Dependencies.junit
    val scalatest    = Dependencies.scalatest
  }

	// -------------------------------------------------------------------------------------------------------------------
	// akka-jta subproject
	// -------------------------------------------------------------------------------------------------------------------
  class AkkaJTAProject(info: ProjectInfo) extends AkkaDefaultProject(info, distPath) with CodeFellowPlugin {
    val atomikos_transactions     = Dependencies.atomikos_transactions
    val atomikos_transactions_api = Dependencies.atomikos_transactions_api
    val atomikos_transactions_jta = Dependencies.atomikos_transactions_jta
    val jta_1_1                   = Dependencies.jta_1_1
    //val atomikos_transactions_util = "com.atomikos" % "transactions-util" % "3.2.3" % "compile"
  }

  // ================= OSGi Packaging ==================

  class AkkaOSGiDependenciesBundleProject(info: ProjectInfo) extends AkkaDefaultProject(info, distPath) with BNDPlugin {
    override def bndClasspath = compileClasspath
    override def bndPrivatePackage = Seq("")
    override def bndImportPackage = Seq("*;resolution:=optional")
    override def bndExportPackage = Seq(
      "org.aopalliance.*;version=1.0.0",

      // Provided by other bundles
      "!se.scalablesolutions.akka.*", 
      "!net.liftweb.*",
      "!com.google.inject.*",
      "!javax.transaction.*",
      "!javax.ws.rs.*",
      "!javax.jms.*",
      "!javax.transaction,*",
      "!org.apache.commons.io.*",
      "!org.apache.commons.pool.*",
      "!org.codehaus.jackson.*",
      "!org.jboss.netty.*",
      "!org.springframework.*",
      "!org.apache.camel.*",
      "!org.fusesource.commons.management.*",

      "*;version=0.0.0")
  }

  class AkkaOSGiAssemblyProject(info: ProjectInfo) extends DefaultProject(info) {

    // Scala bundle
    val scala_bundle = "com.weiglewilczek.scala-lang-osgi" % "scala-library_2.8.0.RC3" % "1.0" % "compile" intransitive()

    // Lift bundles
    val lift_actor = "net.liftweb" % "lift-actor" % LIFT_VERSION % "compile" intransitive()
    val lift_common = "net.liftweb" % "lift-common" % LIFT_VERSION % "compile" intransitive()
    val lift_json = "net.liftweb" % "lift-json" % LIFT_VERSION % "compile" intransitive()
    val lift_util = "net.liftweb" % "lift-util" % LIFT_VERSION % "compile" intransitive()
    //val lift_webkit = "net.liftweb" % "lift-webkit" % LIFT_VERSION % "compile" intransitive()
    //val lift_testkit = "net.liftweb" % "lift-testkit" % LIFT_VERSION % "compile" intransitive()

    // Camel bundles
    val camel_core = "org.apache.camel" % "camel-core" % "2.3.0" % "compile" intransitive()
    val fusesource_commonman = "org.fusesource.commonman" % "commons-management" % "1.0" intransitive()

    // Spring bundles
    val spring_beans = "org.springframework" % "spring-beans" % "3.0.2.RELEASE" % "compile" intransitive()
    val spring_context = "org.springframework" % "spring-context" % "3.0.2.RELEASE" % "compile" intransitive()
    val spring_jms = "org.springframework" % "spring-jms" % "3.0.2.RELEASE" % "compile" intransitive()
    val spring_aop = "org.springframework" % "spring-aop" % "3.0.2.RELEASE" % "compile" intransitive()
    val spring_asm = "org.springframework" % "spring-asm" % "3.0.2.RELEASE" % "compile" intransitive()
    val spring_core = "org.springframework" % "spring-core" % "3.0.2.RELEASE" % "compile" intransitive()
    val spring_expression = "org.springframework" % "spring-expression" % "3.0.2.RELEASE" % "compile" intransitive()
    val spring_tx = "org.springframework" % "spring-tx" % "3.0.2.RELEASE" % "compile" intransitive()

    val commons_io = "commons-io" % "commons-io" % "1.4" % "compile" intransitive()
    val commons_pool = "commons-pool" % "commons-pool" % "1.5.4" % "compile" intransitive()
    val commons_codec = "commons-codec" % "commons-codec" % "1.4" % "compile" intransitive()
    val commons_fileupload = "commons-fileupload" % "commons-fileupload" % "1.2.1" % "compile" intransitive()
    val jackson_core = "org.codehaus.jackson" % "jackson-core-asl" % "1.2.1" % "compile" intransitive()
    val jackson = "org.codehaus.jackson" % "jackson-mapper-asl" % "1.2.1" % "compile" intransitive()
    val netty = "org.jboss.netty" % "netty" % "3.2.0.CR1" % "compile" intransitive()
    val guicey = "org.guiceyfruit" % "guice-all" % "2.0" % "compile" intransitive()
    val joda = "joda-time" % "joda-time" % "1.6" intransitive()

    val jta_1_1 = "org.apache.geronimo.specs" % "geronimo-jta_1.1_spec" % "1.1.1" % "compile" intransitive()
    val jms_1_1 = "org.apache.geronimo.specs" % "geronimo-jms_1.1_spec" % "1.1.1" % "compile" intransitive()
    val jsr311 = "javax.ws.rs" % "jsr311-api" % "1.1" % "compile" intransitive()

    override def packageAction = {
      val libs: Seq[Path] = managedClasspath(config("compile")).get.toSeq
      val prjs: Seq[Path] = info.dependencies.toSeq.asInstanceOf[Seq[DefaultProject]].map(_.jarPath)
      val all = libs ++ prjs
      FileUtilities.copyFlat(all, outputPath / "bundles", log)
      super.packageAction
    }
  }

  class AkkaOSGiParentProject(info: ProjectInfo) extends ParentProject(info) {
    lazy val akka_osgi_dependencies_bundle = project("akka-osgi-dependencies-bundle", "akka-osgi-dependencies-bundle",
      new AkkaOSGiDependenciesBundleProject(_), akka_kernel,
      akka_jta // akka_kernel does not depend on akka_jta (why?) therefore we list akka_jta here
      )
    lazy val akka_osgi_assembly = project("akka-osgi-assembly", "akka-osgi-assembly",
      new AkkaOSGiAssemblyProject(_), akka_osgi_dependencies_bundle, akka_core, akka_amqp, akka_http,
        akka_camel, akka_spring, akka_jta, akka_persistence.akka_persistence_common,
        akka_persistence.akka_persistence_redis, akka_persistence.akka_persistence_mongo,
        akka_persistence.akka_persistence_cassandra)
  }

  // ================= TEST ==================
  class AkkaActiveObjectTestProject(info: ProjectInfo) extends DefaultProject(info) {
    // testing
    val junit = "junit" % "junit" % "4.5" % "test"
    val jmock = "org.jmock" % "jmock" % "2.4.0" % "test"
  }

  // ================= EXAMPLES ==================
  class AkkaSampleAntsProject(info: ProjectInfo) extends DefaultSpdeProject(info) with CodeFellowPlugin {
//    val scalaToolsSnapshots = ScalaToolsSnapshots
    override def spdeSourcePath = mainSourcePath / "spde"
  }

  class AkkaSampleChatProject(info: ProjectInfo) extends AkkaDefaultProject(info, deployPath) with CodeFellowPlugin
  class AkkaSamplePubSubProject(info: ProjectInfo) extends AkkaDefaultProject(info, deployPath) with CodeFellowPlugin

  class AkkaSampleLiftProject(info: ProjectInfo) extends DefaultWebProject(info) with DeployProject with CodeFellowPlugin {
    val commons_logging = Dependencies.commons_logging
    val lift            = Dependencies.lift
    val lift_util       = Dependencies.lift_util
    val servlet         = Dependencies.servlet

    // testing
    val jettyServer = Dependencies.jettyServer
    val junit       = Dependencies.junit

    def deployPath = AkkaParentProject.this.deployPath
  }

  class AkkaSampleRestJavaProject(info: ProjectInfo) extends AkkaDefaultProject(info, deployPath) with CodeFellowPlugin

  class AkkaSampleRemoteProject(info: ProjectInfo) extends AkkaDefaultProject(info, deployPath) with CodeFellowPlugin

  class AkkaSampleRestScalaProject(info: ProjectInfo) extends AkkaDefaultProject(info, deployPath) with CodeFellowPlugin {
    val jsr311 = Dependencies.jsr311
  }

  class AkkaSampleCamelProject(info: ProjectInfo) extends AkkaDefaultProject(info, deployPath) with CodeFellowPlugin {
    override def ivyXML =
      <dependencies>
        <dependency org="org.springframework" name="spring-jms" rev={SPRING_VERSION}>
        </dependency>
        <dependency org="org.apache.geronimo.specs" name="geronimo-servlet_2.5_spec" rev="1.1.1">
        </dependency>
        <dependency org="org.apache.camel" name="camel-jetty" rev={CAMEL_VERSION}>
          <exclude module="geronimo-servlet_2.4_spec"/>
        </dependency>
        <dependency org="org.apache.camel" name="camel-jms" rev={CAMEL_VERSION}>
        </dependency>
        <dependency org="org.apache.activemq" name="activemq-core" rev="5.3.2">
        </dependency>
      </dependencies>
  }

  class AkkaSampleSecurityProject(info: ProjectInfo) extends AkkaDefaultProject(info, deployPath) with CodeFellowPlugin {
    val commons_codec = Dependencies.commons_codec
    val jsr250        = Dependencies.jsr250
    val jsr311        = Dependencies.jsr311
  }

  class AkkaSampleOSGiProject(info: ProjectInfo) extends AkkaDefaultProject(info, distPath) with BNDPlugin {
    override def bndClasspath = compileClasspath

    val osgi_core = "org.osgi" % "org.osgi.core" % "4.2.0"

    override def bndBundleActivator = Some("sample.osgi.Activator")
    override def bndPrivatePackage = Nil
    override def bndExportPackage = Seq("sample.osgi.*;version=0.9")
  }

  class AkkaSamplesParentProject(info: ProjectInfo) extends ParentProject(info) {
    lazy val akka_sample_ants = project("akka-sample-ants", "akka-sample-ants",
      new AkkaSampleAntsProject(_), akka_core)
    lazy val akka_sample_chat = project("akka-sample-chat", "akka-sample-chat",
      new AkkaSampleChatProject(_), akka_kernel)
    lazy val akka_sample_pubsub = project("akka-sample-pubsub", "akka-sample-pubsub",
      new AkkaSamplePubSubProject(_), akka_kernel)
    lazy val akka_sample_lift = project("akka-sample-lift", "akka-sample-lift",
      new AkkaSampleLiftProject(_), akka_kernel)
    lazy val akka_sample_rest_java = project("akka-sample-rest-java", "akka-sample-rest-java",
      new AkkaSampleRestJavaProject(_), akka_kernel)
    lazy val akka_sample_rest_scala = project("akka-sample-rest-scala", "akka-sample-rest-scala",
      new AkkaSampleRestScalaProject(_), akka_kernel)
    lazy val akka_sample_camel = project("akka-sample-camel", "akka-sample-camel",
      new AkkaSampleCamelProject(_), akka_kernel)
    lazy val akka_sample_security = project("akka-sample-security", "akka-sample-security",
      new AkkaSampleSecurityProject(_), akka_kernel)
    lazy val akka_sample_remote = project("akka-sample-remote", "akka-sample-remote",
      new AkkaSampleRemoteProject(_), akka_kernel)
    lazy val akka_sample_osgi = project("akka-sample-osgi", "akka-sample-osgi",
      new AkkaSampleOSGiProject(_), akka_core)
  }

  // ------------------------------------------------------------
  // helper functions
  def removeDupEntries(paths: PathFinder) =
   Path.lazyPathFinder {
     val mapped = paths.get map { p => (p.relativePath, p) }
     (Map() ++ mapped).values.toList
   }

  def allArtifacts = {
    Path.fromFile(buildScalaInstance.libraryJar) +++
    (removeDupEntries(runClasspath filter ClasspathUtilities.isArchive) +++
    ((outputPath ##) / defaultJarName) +++
    mainResources +++
    mainDependencies.scalaJars +++
    descendents(info.projectPath, "*.conf") +++
    descendents(info.projectPath / "scripts", "run_akka.sh") +++
    descendents(info.projectPath / "dist", "*.jar") +++
    descendents(info.projectPath / "deploy", "*.jar") +++
    descendents(path("lib") ##, "*.jar") +++
    descendents(configurationPath(Configurations.Compile) ##, "*.jar"))
    .filter(jar => // remove redundant libs
      !jar.toString.endsWith("stax-api-1.0.1.jar") ||
      !jar.toString.endsWith("scala-library-2.7.7.jar")
    )
  }
  
  def akkaArtifacts = descendents(info.projectPath / "dist", "*" + buildScalaVersion  + "_osgi-" + version + ".jar")

  // ------------------------------------------------------------
  class AkkaDefaultProject(info: ProjectInfo, val deployPath: Path) extends DefaultProject(info) with DeployProject with OSGiProject

  trait DeployProject { self: Project =>
    // defines where the deployTask copies jars to
    def deployPath: Path

    lazy val dist = distAction
    def distAction = deployTask(jarPath, packageDocsJar, packageSrcJar, deployPath, true, true, true) dependsOn(
      `package`, packageDocs, packageSrc) describedAs("Deploying")
    def deployTask(jar: Path, docs: Path, src: Path, toDir: Path,
                   genJar: Boolean, genDocs: Boolean, genSource: Boolean) = task {
      gen(jar, toDir, genJar, "Deploying bits") orElse
      gen(docs, toDir, genDocs, "Deploying docs") orElse
      gen(src, toDir, genSource, "Deploying sources")
    }
    private def gen(jar: Path, toDir: Path, flag: Boolean, msg: String): Option[String] =
      if (flag) {
        log.info(msg + " " + jar)
        FileUtilities.copyFile(jar, toDir / jar.name, log)
      } else None
  }

  trait OSGiProject extends DefaultProject with BNDPlugin {
    override def bndExportPackage = Seq("se.scalablesolutions.akka.*;version=%s".format(projectVersion.value))
  }
}<|MERGE_RESOLUTION|>--- conflicted
+++ resolved
@@ -2,38 +2,16 @@
 | Copyright (C) 2009-2010 Scalable Solutions AB <http://scalablesolutions.se> |
 \---------------------------------------------------------------------------*/
 
+import com.weiglewilczek.bnd4sbt.BNDPlugin
+import de.tuxed.codefellow.plugin.CodeFellowPlugin
+import java.io.File
+import java.util.jar.Attributes
+import java.util.jar.Attributes.Name._
 import sbt._
 import sbt.CompileOrder._
-
 import spde._
-import de.tuxed.codefellow.plugin.CodeFellowPlugin
-
-import java.util.jar.Attributes
-import java.util.jar.Attributes.Name._
-import java.io.File
-
-<<<<<<< HEAD
-import com.weiglewilczek.bnd4sbt._
-
-class AkkaParent(info: ProjectInfo) extends DefaultProject(info) {
-
-  // ------------------------------------------------------------
-  // project versions
-  val JERSEY_VERSION = "1.2"
-  val ATMO_VERSION = "0.6"
-  val CAMEL_VERSION = "2.4.0"
-  val SPRING_VERSION = "3.0.3.RELEASE"
-  val CASSANDRA_VERSION = "0.6.1"
-  val LIFT_VERSION = "2.0-scala280-SNAPSHOT"
-  val SCALATEST_VERSION = "1.2-for-scala-2.8.0.final-SNAPSHOT"
-  val MULTIVERSE_VERSION = "0.6-SNAPSHOT"
-
-  // ------------------------------------------------------------
-  lazy val deployPath = info.projectPath / "deploy"
-  lazy val distPath = info.projectPath / "dist"
-=======
+
 class AkkaParentProject(info: ProjectInfo) extends DefaultProject(info) {
->>>>>>> 2d3a5e5e
 
   // -------------------------------------------------------------------------------------------------------------------
   // Compile settings
@@ -76,43 +54,6 @@
   // must be resolved from a ModuleConfiguration. This will result in a significant acceleration of the update action.
   // Therefore, if repositories are defined, this must happen as def, not as val.
   // -------------------------------------------------------------------------------------------------------------------
-<<<<<<< HEAD
-  val embeddedRepo            = "Embedded Repo" at (info.projectPath / "embedded-repo").asURL.toString
-  val scalaTestModuleConfig   = ModuleConfiguration("org.scalatest", ScalaToolsSnapshots)
-  def guiceyFruitRepo         = "GuiceyFruit Repo" at "http://guiceyfruit.googlecode.com/svn/repo/releases/"
-  val guiceyFruitModuleConfig = ModuleConfiguration("org.guiceyfruit", guiceyFruitRepo)
-  def jbossRepo               = "JBoss Repo" at "https://repository.jboss.org/nexus/content/groups/public/"
-  val jbossModuleConfig       = ModuleConfiguration("org.jboss", jbossRepo)
-  val nettyModuleConfig       = ModuleConfiguration("org.jboss.netty", jbossRepo)
-  val jgroupsModuleConfig     = ModuleConfiguration("jgroups", jbossRepo)
-  def sunjdmkRepo             = "Sun JDMK Repo" at "http://wp5.e-taxonomy.eu/cdmlib/mavenrepo"
-  val jmsModuleConfig         = ModuleConfiguration("javax.jms", sunjdmkRepo)
-  val jdmkModuleConfig        = ModuleConfiguration("com.sun.jdmk", sunjdmkRepo)
-  val jmxModuleConfig         = ModuleConfiguration("com.sun.jmx", sunjdmkRepo)
-  def javaNetRepo             = "java.net Repo" at "http://download.java.net/maven/2"
-  def sonatypeSnapshotRepo    = "Sonatype OSS Repo" at "http://oss.sonatype.org/content/repositories/releases"
-  val jerseyModuleConfig      = ModuleConfiguration("com.sun.jersey", javaNetRepo)
-  val jerseyContrModuleConfig = ModuleConfiguration("com.sun.jersey.contribs", javaNetRepo)
-  val grizzlyModuleConfig     = ModuleConfiguration("com.sun.grizzly", javaNetRepo)
-  val atmosphereModuleConfig  = ModuleConfiguration("org.atmosphere", sonatypeSnapshotRepo)
-  val liftModuleConfig        = ModuleConfiguration("net.liftweb", ScalaToolsSnapshots)
-//  val scalaBundleConfig       = ModuleConfiguration("com.weiglewilczek.scala-lang-osgi", ScalaToolsReleases)
-  def codehausSnapshotRepo    = "Codehaus Snapshots" at "http://snapshots.repository.codehaus.org"
-  val multiverseModuleConfig  = ModuleConfiguration("org.multiverse", codehausSnapshotRepo)
-
-  // ------------------------------------------------------------
-  // project defintions
-  lazy val akka_core = project("akka-core", "akka-core", new AkkaCoreProject(_))
-  lazy val akka_amqp = project("akka-amqp", "akka-amqp", new AkkaAMQPProject(_), akka_core)
-  lazy val akka_http = project("akka-http", "akka-http", new AkkaHttpProject(_), akka_core, akka_camel)
-  lazy val akka_camel = project("akka-camel", "akka-camel", new AkkaCamelProject(_), akka_core)
-  lazy val akka_persistence = project("akka-persistence", "akka-persistence", new AkkaPersistenceParentProject(_))
-  lazy val akka_spring = project("akka-spring", "akka-spring", new AkkaSpringProject(_), akka_core, akka_camel)
-  lazy val akka_jta = project("akka-jta", "akka-jta", new AkkaJTAProject(_), akka_core)
-  lazy val akka_kernel = project("akka-kernel", "akka-kernel", new AkkaKernelProject(_),
-    akka_core, akka_http, akka_spring, akka_camel, akka_persistence, akka_amqp)
-  lazy val akka_osgi = project("akka-osgi", "akka-osgi", new AkkaOSGiParentProject(_))
-=======
 	import Repositories._
   lazy val atmosphereModuleConfig  = ModuleConfiguration("org.atmosphere", SonatypeSnapshotRepo)
   lazy val grizzlyModuleConfig     = ModuleConfiguration("com.sun.grizzly", JavaNetRepo)
@@ -214,7 +155,6 @@
     lazy val lift_util = "net.liftweb" % "lift-util"   % LIFT_VERSION % "compile"
 
     lazy val log4j = "log4j" % "log4j" % "1.2.15" % "compile"
->>>>>>> 2d3a5e5e
 
     lazy val mongo = "org.mongodb" % "mongo-java-driver" % "1.4" % "compile"
 
