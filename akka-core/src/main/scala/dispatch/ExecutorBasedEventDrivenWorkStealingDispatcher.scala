--- conflicted
+++ resolved
@@ -117,18 +117,8 @@
     for (i <- 0 to actors.length) {
       val index = (i + startIndex) % actors.length
       val actor = actors(index)
-<<<<<<< HEAD
-      if (actor != receiver) { // skip ourselves
-        if (actor.mailbox.isEmpty) { // only pick actors that will most likely be able to process the messages
-          return (Some(actor), index)
-        }
-      }
-=======
-      if (actor != receiver && actor._mailbox.isEmpty)
-        return (Some(actor), index)
->>>>>>> eb50a1cd
+      if (actor != receiver && actor.mailbox.isEmpty) return (Some(actor), index)
     }
-    
     (None, startIndex) // nothing found, reuse same start index next time
   }
 
@@ -150,27 +140,17 @@
   /**
    * Steal a message from the receiver and give it to the thief.
    */
-<<<<<<< HEAD
-  private def donateMessage(receiver: ActorRef, thief: ActorRef): Option[MessageInvocation] = {
+  private def donateMessage(receiver: ActorRef, thief: ActorRef): Boolean = {
     val donated = receiver.mailbox.pollLast
-    if (donated != null) {
-      thief.self ! donated.message
-      return Some(donated)
-    } else return None
-=======
-  private def donateMessage(receiver: ActorRef, thief: ActorRef): Boolean = {
-    val donated = receiver._mailbox.pollLast
     if (donated ne null) {
       donated.replyTo match {
-        case None                => thief.self.postMessageToMailbox(donated.message,None)
-        case Some(Left(actor))   => thief.self.postMessageToMailbox(donated.message,Some(actor))
-        case Some(Right(future)) => thief.self.postMessageToMailboxAndCreateFutureResultWithTimeout[Any](donated.message,receiver.timeout,Some(future))
+        case None                => thief.self.postMessageToMailbox(donated.message, None)
+        case Some(Left(actor))   => thief.self.postMessageToMailbox(donated.message, Some(actor.asInstanceOf[ActorRef]))
+        case Some(Right(future)) => thief.self.postMessageToMailboxAndCreateFutureResultWithTimeout[Any](
+          donated.message, receiver.timeout, Some(future.asInstanceOf[CompletableFuture[Any]]))
       }
       true
-    } 
-    else 
-      false
->>>>>>> eb50a1cd
+    } else false
   }
 
   def start = if (!active) {
@@ -202,16 +182,16 @@
 
   def usesActorMailbox = true
 
-  private def verifyActorsAreOfSameType(newActorId: ActorRef) = {
+  private def verifyActorsAreOfSameType(actorOfId: ActorRef) = {
     actorType match {
       case None => {
-        actorType = Some(newActorId.actor.getClass)
+        actorType = Some(actorOfId.actor.getClass)
       }
       case Some(aType) => {
-        if (aType != newActorId.actor.getClass)
+        if (aType != actorOfId.actor.getClass)
           throw new IllegalStateException(
             String.format("Can't register actor %s in a work stealing dispatcher which already knows actors of type %s",
-              newActorId.actor, aType))
+              actorOfId.actor, aType))
       }
     }
   }
