/**
 * Copyright (C) 2009-2012 Typesafe Inc. <http://www.typesafe.com>
 */
package akka.remote

import akka.actor._
import akka.routing._
import com.typesafe.config._
import akka.ConfigurationException

case class RemoteScope(node: Address) extends Scope {
  def withFallback(other: Scope): Scope = this
}

private[akka] class RemoteDeployer(_settings: ActorSystem.Settings, _pm: DynamicAccess) extends Deployer(_settings, _pm) {
<<<<<<< HEAD
  override protected def parseConfig(path: String, config: Config): Option[Deploy] = {
=======

  override def parseConfig(path: String, config: Config): Option[Deploy] = {
>>>>>>> 349bea24
    import scala.collection.JavaConverters._

    super.parseConfig(path, config) match {
      case d @ Some(deploy) ⇒
        deploy.config.getString("remote") match {
          case AddressFromURIString(r) ⇒ Some(deploy.copy(scope = RemoteScope(r)))
          case str ⇒
            if (!str.isEmpty) throw new ConfigurationException("unparseable remote node name " + str)
            val nodes = deploy.config.getStringList("target.nodes").asScala map (AddressFromURIString(_))
            if (nodes.isEmpty || deploy.routerConfig == NoRouter) d
            else Some(deploy.copy(routerConfig = RemoteRouterConfig(deploy.routerConfig, nodes)))
        }
      case None ⇒ None
    }
  }
}<|MERGE_RESOLUTION|>--- conflicted
+++ resolved
@@ -13,12 +13,7 @@
 }
 
 private[akka] class RemoteDeployer(_settings: ActorSystem.Settings, _pm: DynamicAccess) extends Deployer(_settings, _pm) {
-<<<<<<< HEAD
-  override protected def parseConfig(path: String, config: Config): Option[Deploy] = {
-=======
-
   override def parseConfig(path: String, config: Config): Option[Deploy] = {
->>>>>>> 349bea24
     import scala.collection.JavaConverters._
 
     super.parseConfig(path, config) match {
